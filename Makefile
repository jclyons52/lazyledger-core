GOTOOLS = \
	github.com/Masterminds/glide \
	github.com/alecthomas/gometalinter.v2 \
	github.com/gogo/protobuf/protoc-gen-gogo \
	github.com/gogo/protobuf/gogoproto
GOTOOLS_CHECK = glide gometalinter.v2 protoc protoc-gen-gogo
INCLUDE = -I=. -I=${GOPATH}/src -I=${GOPATH}/src/github.com/gogo/protobuf/protobuf

<<<<<<< HEAD
all: check get_vendor_deps protoc build test install metalinter
=======
PACKAGES=$(shell go list ./... | grep -v '/vendor/')
REPO:=github.com/tendermint/tmlibs
>>>>>>> f2bfa83b

check: check_tools

<<<<<<< HEAD

########################################
###  Build

protoc:
	## If you get the following error,
	## "error while loading shared libraries: libprotobuf.so.14: cannot open shared object file: No such file or directory"
	## See https://stackoverflow.com/a/25518702
	protoc $(INCLUDE) --gogo_out=plugins=grpc:. common/*.proto
	@echo "--> adding nolint declarations to protobuf generated files"
	@awk '/package common/ { print "//nolint: gas"; print; next }1' common/types.pb.go > common/types.pb.go.new
	@mv common/types.pb.go.new common/types.pb.go

build:
	# Nothing to build!

install:
	# Nothing to install!


########################################
### Tools & dependencies

check_tools:
	@# https://stackoverflow.com/a/25668869
	@echo "Found tools: $(foreach tool,$(GOTOOLS_CHECK),\
        $(if $(shell which $(tool)),$(tool),$(error "No $(tool) in PATH")))"

get_tools:
	@echo "--> Installing tools"
	go get -u -v $(GOTOOLS)
	@gometalinter.v2 --install

get_protoc:
	@# https://github.com/google/protobuf/releases
	curl -L https://github.com/google/protobuf/releases/download/v3.4.1/protobuf-cpp-3.4.1.tar.gz | tar xvz && \
		cd protobuf-3.4.1 && \
		DIST_LANG=cpp ./configure && \
		make && \
		make install && \
		cd .. && \
		rm -rf protobuf-3.4.1
=======
test:
	@echo "--> Running linter"
	@make metalinter_test
	@echo "--> Running go test"
	@go test $(PACKAGES)
>>>>>>> f2bfa83b

update_tools:
	@echo "--> Updating tools"
	@go get -u $(GOTOOLS)

get_vendor_deps:
	@rm -rf vendor/
	@echo "--> Running glide install"
	@glide install

<<<<<<< HEAD

########################################
### Testing

test:
	go test -tags gcc `glide novendor`


########################################
### Formatting, linting, and vetting

fmt:
	@go fmt ./...

metalinter:
	@echo "==> Running linter"
	gometalinter.v2 --vendor --deadline=600s --disable-all  \
		--enable=maligned \
=======
ensure_tools:
	go get $(GOTOOLS)
	@gometalinter --install

metalinter: 
	gometalinter --vendor --deadline=600s --enable-all --disable=lll ./...

metalinter_test: 
	gometalinter --vendor --deadline=600s --disable-all  \
>>>>>>> f2bfa83b
		--enable=deadcode \
		--enable=goconst \
		--enable=goimports \
		--enable=gosimple \
		--enable=ineffassign \
		--enable=megacheck \
		--enable=misspell \
		--enable=staticcheck \
		--enable=safesql \
		--enable=structcheck \
		--enable=unconvert \
		--enable=unused \
		--enable=varcheck \
		--enable=vetshadow \
		./...
<<<<<<< HEAD
		#--enable=gas \
=======

		#--enable=gas \
		#--enable=aligncheck \
>>>>>>> f2bfa83b
		#--enable=dupl \
		#--enable=errcheck \
		#--enable=gocyclo \
		#--enable=golint \ <== comments on anything exported
		#--enable=gotype \
		#--enable=interfacer \
		#--enable=unparam \
		#--enable=vet \

metalinter_all:
	protoc $(INCLUDE) --lint_out=. types/*.proto
	gometalinter.v2 --vendor --deadline=600s --enable-all --disable=lll ./...


# To avoid unintended conflicts with file names, always add to .PHONY
# unless there is a reason not to.
# https://www.gnu.org/software/make/manual/html_node/Phony-Targets.html
.PHONY: check protoc build check_tools get_tools get_protoc update_tools get_vendor_deps test fmt metalinter metalinter_all<|MERGE_RESOLUTION|>--- conflicted
+++ resolved
@@ -6,16 +6,9 @@
 GOTOOLS_CHECK = glide gometalinter.v2 protoc protoc-gen-gogo
 INCLUDE = -I=. -I=${GOPATH}/src -I=${GOPATH}/src/github.com/gogo/protobuf/protobuf
 
-<<<<<<< HEAD
 all: check get_vendor_deps protoc build test install metalinter
-=======
-PACKAGES=$(shell go list ./... | grep -v '/vendor/')
-REPO:=github.com/tendermint/tmlibs
->>>>>>> f2bfa83b
 
 check: check_tools
-
-<<<<<<< HEAD
 
 ########################################
 ###  Build
@@ -58,13 +51,6 @@
 		make install && \
 		cd .. && \
 		rm -rf protobuf-3.4.1
-=======
-test:
-	@echo "--> Running linter"
-	@make metalinter_test
-	@echo "--> Running go test"
-	@go test $(PACKAGES)
->>>>>>> f2bfa83b
 
 update_tools:
 	@echo "--> Updating tools"
@@ -74,8 +60,6 @@
 	@rm -rf vendor/
 	@echo "--> Running glide install"
 	@glide install
-
-<<<<<<< HEAD
 
 ########################################
 ### Testing
@@ -94,17 +78,6 @@
 	@echo "==> Running linter"
 	gometalinter.v2 --vendor --deadline=600s --disable-all  \
 		--enable=maligned \
-=======
-ensure_tools:
-	go get $(GOTOOLS)
-	@gometalinter --install
-
-metalinter: 
-	gometalinter --vendor --deadline=600s --enable-all --disable=lll ./...
-
-metalinter_test: 
-	gometalinter --vendor --deadline=600s --disable-all  \
->>>>>>> f2bfa83b
 		--enable=deadcode \
 		--enable=goconst \
 		--enable=goimports \
@@ -120,13 +93,9 @@
 		--enable=varcheck \
 		--enable=vetshadow \
 		./...
-<<<<<<< HEAD
-		#--enable=gas \
-=======
 
 		#--enable=gas \
 		#--enable=aligncheck \
->>>>>>> f2bfa83b
 		#--enable=dupl \
 		#--enable=errcheck \
 		#--enable=gocyclo \
