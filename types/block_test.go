package types

import (
	// it is ok to use math/rand here: we do not need a cryptographically secure random
	// number generator here and we can run the tests a bit faster
	stdbytes "bytes"
	"encoding/hex"
	"math"
	mrand "math/rand"
	"os"
	"reflect"
	"sort"
	"testing"
	"time"

	gogotypes "github.com/gogo/protobuf/types"
	"github.com/stretchr/testify/assert"
	"github.com/stretchr/testify/require"

	"github.com/lazyledger/lazyledger-core/crypto"
	"github.com/lazyledger/lazyledger-core/crypto/merkle"
	"github.com/lazyledger/lazyledger-core/crypto/tmhash"
	"github.com/lazyledger/lazyledger-core/libs/bits"
	"github.com/lazyledger/lazyledger-core/libs/bytes"
	tmrand "github.com/lazyledger/lazyledger-core/libs/rand"
	tmproto "github.com/lazyledger/lazyledger-core/proto/tendermint/types"
	tmversion "github.com/lazyledger/lazyledger-core/proto/tendermint/version"
	"github.com/lazyledger/lazyledger-core/types/consts"
	tmtime "github.com/lazyledger/lazyledger-core/types/time"
	"github.com/lazyledger/lazyledger-core/version"
)

func TestMain(m *testing.M) {
	code := m.Run()
	os.Exit(code)
}

func TestBlockAddEvidence(t *testing.T) {
	txs := []Tx{Tx("foo"), Tx("bar")}
	lastID := makeBlockIDRandom()
	h := int64(3)

	voteSet, _, vals := randVoteSet(h-1, 1, tmproto.PrecommitType, 10, 1)
	commit, err := MakeCommit(lastID, h-1, 1, voteSet, vals, time.Now())
	require.NoError(t, err)

	ev := NewMockDuplicateVoteEvidenceWithValidator(h, time.Now(), vals[0], "block-test-chain")
	evList := []Evidence{ev}

	block := MakeBlock(h, txs, evList, nil, Messages{}, commit)
	require.NotNil(t, block)
	require.Equal(t, 1, len(block.Evidence.Evidence))
	require.NotNil(t, block.EvidenceHash)
}

func TestBlockValidateBasic(t *testing.T) {
	require.Error(t, (*Block)(nil).ValidateBasic())

	txs := []Tx{Tx("foo"), Tx("bar")}
	lastID := makeBlockIDRandom()
	h := int64(3)

	voteSet, valSet, vals := randVoteSet(h-1, 1, tmproto.PrecommitType, 10, 1)
	commit, err := MakeCommit(lastID, h-1, 1, voteSet, vals, time.Now())
	require.NoError(t, err)

	ev := NewMockDuplicateVoteEvidenceWithValidator(h, time.Now(), vals[0], "block-test-chain")
	evList := []Evidence{ev}

	testCases := []struct {
		testName      string
		malleateBlock func(*Block)
		expErr        bool
	}{
		{"Make Block", func(blk *Block) {}, false},
		{"Make Block w/ proposer Addr", func(blk *Block) { blk.ProposerAddress = valSet.GetProposer().Address }, false},
		{"Negative Height", func(blk *Block) { blk.Height = -1 }, true},
		{"Remove 1/2 the commits", func(blk *Block) {
			blk.LastCommit.Signatures = commit.Signatures[:commit.Size()/2]
			blk.LastCommit.hash = nil // clear hash or change wont be noticed
		}, true},
		{"Remove LastCommitHash", func(blk *Block) { blk.LastCommitHash = []byte("something else") }, true},
		{"Tampered Data", func(blk *Block) {
			blk.Data.Txs[0] = Tx("something else")
			blk.DataHash = nil // clear hash or change wont be noticed
		}, true},
		{"Tampered DataHash", func(blk *Block) {
			blk.DataHash = tmrand.Bytes(len(blk.DataHash))
		}, true},
		{"Tampered EvidenceHash", func(blk *Block) {
			blk.EvidenceHash = tmrand.Bytes(len(blk.EvidenceHash))
		}, true},
		{"Incorrect block protocol version", func(blk *Block) {
			blk.Version.Block = 1
		}, true},
		{"Missing LastCommit", func(blk *Block) {
			blk.LastCommit = nil
		}, true},
		{"Invalid LastCommit", func(blk *Block) {
			blk.LastCommit = NewCommit(-1, 0, *voteSet.maj23, nil)
		}, true},
		{"Invalid Evidence", func(blk *Block) {
			emptyEv := &DuplicateVoteEvidence{}
			blk.Evidence = EvidenceData{Evidence: []Evidence{emptyEv}}
		}, true},
	}
	for i, tc := range testCases {
		tc := tc
		i := i
		t.Run(tc.testName, func(t *testing.T) {
			block := MakeBlock(h, txs, evList, nil, Messages{}, commit)
			block.Header.LastBlockID = block.LastCommit.BlockID
			block.ProposerAddress = valSet.GetProposer().Address
			tc.malleateBlock(block)
			err = block.ValidateBasic()
			t.Log(err)
			assert.Equal(t, tc.expErr, err != nil, "#%d: %v", i, err)
		})
	}
}

func TestBlockHash(t *testing.T) {
	assert.Nil(t, (*Block)(nil).Hash())
	assert.Nil(t, MakeBlock(int64(3), []Tx{Tx("Hello World")}, nil, nil, Messages{}, &Commit{}).Hash())
}

func TestBlockMakePartSet(t *testing.T) {
	assert.Nil(t, (*Block)(nil).MakePartSet(2))

	partSet := MakeBlock(int64(3), []Tx{Tx("Hello World")}, nil, nil, Messages{}, &Commit{}).MakePartSet(1024)
	assert.NotNil(t, partSet)
	assert.EqualValues(t, 1, partSet.Total())
}

func TestBlockMakePartSetWithEvidence(t *testing.T) {
	assert.Nil(t, (*Block)(nil).MakePartSet(2))

	lastID := makeBlockIDRandom()
	h := int64(3)

	voteSet, _, vals := randVoteSet(h-1, 1, tmproto.PrecommitType, 10, 1)
	commit, err := MakeCommit(lastID, h-1, 1, voteSet, vals, time.Now())
	require.NoError(t, err)

	ev := NewMockDuplicateVoteEvidenceWithValidator(h, time.Now(), vals[0], "block-test-chain")
	evList := []Evidence{ev}

	blk := MakeBlock(h, []Tx{Tx("Hello World")}, evList, nil, Messages{}, commit)
	blk.DataAvailabilityHeader = *MinDataAvailabilityHeader()
	partSet := blk.MakePartSet(512)
	assert.NotNil(t, partSet)
	assert.EqualValues(t, 6, partSet.Total())
}

func TestBlockHashesTo(t *testing.T) {
	assert.False(t, (*Block)(nil).HashesTo(nil))

	lastID := makeBlockIDRandom()
	h := int64(3)
	voteSet, valSet, vals := randVoteSet(h-1, 1, tmproto.PrecommitType, 10, 1)
	commit, err := MakeCommit(lastID, h-1, 1, voteSet, vals, time.Now())
	require.NoError(t, err)

	ev := NewMockDuplicateVoteEvidenceWithValidator(h, time.Now(), vals[0], "block-test-chain")
	evList := []Evidence{ev}

	block := MakeBlock(h, []Tx{Tx("Hello World")}, evList, nil, Messages{}, commit)
	block.ValidatorsHash = valSet.Hash()
	assert.False(t, block.HashesTo([]byte{}))
	assert.False(t, block.HashesTo([]byte("something else")))
	assert.True(t, block.HashesTo(block.Hash()))
}

func TestBlockSize(t *testing.T) {
	size := MakeBlock(int64(3), []Tx{Tx("Hello World")}, nil, nil, Messages{}, &Commit{}).Size()
	if size <= 0 {
		t.Fatal("Size of the block is zero or negative")
	}
}

func TestBlockString(t *testing.T) {
	assert.Equal(t, "nil-Block", (*Block)(nil).String())
	assert.Equal(t, "nil-Block", (*Block)(nil).StringIndented(""))
	assert.Equal(t, "nil-Block", (*Block)(nil).StringShort())

	block := MakeBlock(int64(3), []Tx{Tx("Hello World")}, nil, nil, Messages{}, &Commit{})
	assert.NotEqual(t, "nil-Block", block.String())
	assert.NotEqual(t, "nil-Block", block.StringIndented(""))
	assert.NotEqual(t, "nil-Block", block.StringShort())
}

func makeBlockIDRandom() BlockID {
	var (
		blockHash   = make([]byte, tmhash.Size)
		partSetHash = make([]byte, tmhash.Size)
	)
	mrand.Read(blockHash)
	mrand.Read(partSetHash)
	return BlockID{
		Hash:                   blockHash,
		PartSetHeader:          PartSetHeader{123, partSetHash},
		DataAvailabilityHeader: MinDataAvailabilityHeader(),
	}
}

func makeBlockID(hash []byte, partSetSize uint32, partSetHash []byte, dah *DataAvailabilityHeader) BlockID {
	var (
		h   = make([]byte, tmhash.Size)
		psH = make([]byte, tmhash.Size)
	)
	copy(h, hash)
	copy(psH, partSetHash)
	return BlockID{
		Hash: h,
		PartSetHeader: PartSetHeader{
			Total: partSetSize,
			Hash:  psH,
		},
<<<<<<< HEAD
		DataAvailabilityHeader: dah,
=======
	}
}

func makeDAHeaderRandom() *DataAvailabilityHeader {
	rows, _ := NmtRootsFromBytes([][]byte{tmrand.Bytes(2*consts.NamespaceSize + tmhash.Size)})
	clns, _ := NmtRootsFromBytes([][]byte{tmrand.Bytes(2*consts.NamespaceSize + tmhash.Size)})
	return &DataAvailabilityHeader{
		RowsRoots:   rows,
		ColumnRoots: clns,
>>>>>>> 280cc82d
	}
}

var nilBytes []byte

func TestNilHeaderHashDoesntCrash(t *testing.T) {
	assert.Equal(t, nilBytes, []byte((*Header)(nil).Hash()))
	assert.Equal(t, nilBytes, []byte((new(Header)).Hash()))
}

func TestNilDataAvailabilityHeaderHashDoesntCrash(t *testing.T) {
	assert.Equal(t, MinDataAvailabilityHeader().Hash(), (*DataAvailabilityHeader)(nil).Hash())
	assert.Equal(t, MinDataAvailabilityHeader().Hash(), new(DataAvailabilityHeader).Hash())
}

func TestEmptyBlockData(t *testing.T) {
	blockData := Data{}
	shares, _ := blockData.ComputeShares()
	assert.Equal(t, GenerateTailPaddingShares(consts.MinSquareSize, consts.ShareSize), shares)
}

func Test_emptyDataAvailabilityHeader(t *testing.T) {
	blockData := Data{}
	block := Block{
		Data:       blockData,
		LastCommit: &Commit{},
	}
	block.fillDataAvailabilityHeader()
	assert.Equal(t, &block.DataAvailabilityHeader, MinDataAvailabilityHeader())
}

func TestCommit(t *testing.T) {
	lastID := makeBlockIDRandom()
	h := int64(3)
	voteSet, _, vals := randVoteSet(h-1, 1, tmproto.PrecommitType, 10, 1)
	commit, err := MakeCommit(lastID, h-1, 1, voteSet, vals, time.Now())
	require.NoError(t, err)

	assert.Equal(t, h-1, commit.Height)
	assert.EqualValues(t, 1, commit.Round)
	assert.Equal(t, tmproto.PrecommitType, tmproto.SignedMsgType(commit.Type()))
	if commit.Size() <= 0 {
		t.Fatalf("commit %v has a zero or negative size: %d", commit, commit.Size())
	}

	require.NotNil(t, commit.BitArray())
	assert.Equal(t, bits.NewBitArray(10).Size(), commit.BitArray().Size())

	assert.Equal(t, voteSet.GetByIndex(0), commit.GetByIndex(0))
	assert.True(t, commit.IsCommit())
}

func TestCommitValidateBasic(t *testing.T) {
	testCases := []struct {
		testName       string
		malleateCommit func(*Commit)
		expectErr      bool
	}{
		{"Random Commit", func(com *Commit) {}, false},
		{"Incorrect signature", func(com *Commit) { com.Signatures[0].Signature = []byte{0} }, false},
		{"Incorrect height", func(com *Commit) { com.Height = int64(-100) }, true},
		{"Incorrect round", func(com *Commit) { com.Round = -100 }, true},
	}
	for _, tc := range testCases {
		tc := tc
		t.Run(tc.testName, func(t *testing.T) {
			com := randCommit(time.Now())
			tc.malleateCommit(com)
			assert.Equal(t, tc.expectErr, com.ValidateBasic() != nil, "Validate Basic had an unexpected result")
		})
	}
}

// func TestMaxCommitBytes(t *testing.T) {
// 	// time is varint encoded so need to pick the max.
// 	// year int, month Month, day, hour, min, sec, nsec int, loc *Location
// 	timestamp := time.Date(math.MaxInt64, 0, 0, 0, 0, 0, math.MaxInt64, time.UTC)

// 	cs := CommitSig{
// 		BlockIDFlag:      BlockIDFlagNil,
// 		ValidatorAddress: crypto.AddressHash([]byte("validator_address")),
// 		Timestamp:        timestamp,
// 		Signature:        crypto.CRandBytes(MaxSignatureSize),
// 	}

// 	// pbSig := cs.ToProto()
// 	// test that a single commit sig doesn't exceed max commit sig bytes
// 	// assert.EqualValues(t, MaxCommitSigBytes, pbSig.Size())

// 	// check size with a single commit
// 	commit := &Commit{
// 		Height: math.MaxInt64,
// 		Round:  math.MaxInt32,
// 		BlockID: BlockID{
// 			Hash: tmhash.Sum([]byte("blockID_hash")),
// 			PartSetHeader: PartSetHeader{
// 				Total: math.MaxInt32,
// 				Hash:  tmhash.Sum([]byte("blockID_part_set_header_hash")),
// 			},
// 			DataAvailabilityHeader: MinDataAvailabilityHeader(),
// 		},
// 		Signatures: []CommitSig{cs},
// 	}

// 	pb := commit.ToProto()

// 	assert.EqualValues(t, MaxCommitBytes(1), int64(pb.Size()))

// 	// check the upper bound of the commit size
// 	for i := 1; i < MaxVotesCount; i++ {
// 		commit.Signatures = append(commit.Signatures, cs)
// 	}

// 	pb = commit.ToProto()

// 	assert.EqualValues(t, MaxCommitBytes(MaxVotesCount), int64(pb.Size()))

// }

func TestHeaderHash(t *testing.T) {
	testCases := []struct {
		desc       string
		header     *Header
		expectHash bytes.HexBytes
	}{
		{"Generates expected hash", &Header{
			Version: tmversion.Consensus{Block: 1, App: 2},
			ChainID: "chainId",
			Height:  3,
			Time:    time.Date(2019, 10, 13, 16, 14, 44, 0, time.UTC),
			LastBlockID: makeBlockID(make([]byte, tmhash.Size), 6, make([]byte, tmhash.Size),
				MinDataAvailabilityHeader()),
			LastCommitHash:        tmhash.Sum([]byte("last_commit_hash")),
			DataHash:              tmhash.Sum([]byte("data_hash")),
			NumOriginalDataShares: 4,
			ValidatorsHash:        tmhash.Sum([]byte("validators_hash")),
			NextValidatorsHash:    tmhash.Sum([]byte("next_validators_hash")),
			ConsensusHash:         tmhash.Sum([]byte("consensus_hash")),
			AppHash:               tmhash.Sum([]byte("app_hash")),
			LastResultsHash:       tmhash.Sum([]byte("last_results_hash")),
			EvidenceHash:          tmhash.Sum([]byte("evidence_hash")),
			ProposerAddress:       crypto.AddressHash([]byte("proposer_address")),
		}, hexBytesFromString("04228325DE861EF041AD44B04433AA9DA3487A3993BEB2984E9F4FD5D7C225D6")},
		{"nil header yields nil", nil, nil},
		{"nil ValidatorsHash yields nil", &Header{
			Version: tmversion.Consensus{Block: 1, App: 2},
			ChainID: "chainId",
			Height:  3,
			Time:    time.Date(2019, 10, 13, 16, 14, 44, 0, time.UTC),
			LastBlockID: makeBlockID(make([]byte, tmhash.Size), 6, make([]byte, tmhash.Size),
				MinDataAvailabilityHeader()),
			LastCommitHash:     tmhash.Sum([]byte("last_commit_hash")),
			DataHash:           tmhash.Sum([]byte("data_hash")),
			ValidatorsHash:     nil,
			NextValidatorsHash: tmhash.Sum([]byte("next_validators_hash")),
			ConsensusHash:      tmhash.Sum([]byte("consensus_hash")),
			AppHash:            tmhash.Sum([]byte("app_hash")),
			LastResultsHash:    tmhash.Sum([]byte("last_results_hash")),
			EvidenceHash:       tmhash.Sum([]byte("evidence_hash")),
			ProposerAddress:    crypto.AddressHash([]byte("proposer_address")),
		}, nil},
	}
	for _, tc := range testCases {
		tc := tc
		t.Run(tc.desc, func(t *testing.T) {
			assert.Equal(t, tc.expectHash, tc.header.Hash())

			// We also make sure that all fields are hashed in struct order, and that all
			// fields in the test struct are non-zero.
			if tc.header != nil && tc.expectHash != nil {
				byteSlices := [][]byte{}

				s := reflect.ValueOf(*tc.header)
				for i := 0; i < s.NumField(); i++ {
					f := s.Field(i)

					assert.False(t, f.IsZero(), "Found zero-valued field %v",
						s.Type().Field(i).Name)

					switch f := f.Interface().(type) {
					case int64, uint64, bytes.HexBytes, string:
						byteSlices = append(byteSlices, cdcEncode(f))
					case time.Time:
						bz, err := gogotypes.StdTimeMarshal(f)
						require.NoError(t, err)
						byteSlices = append(byteSlices, bz)
					case tmversion.Consensus:
						bz, err := f.Marshal()
						require.NoError(t, err)
						byteSlices = append(byteSlices, bz)
					case BlockID:
						pbbi := f.ToProto()
						bz, err := pbbi.Marshal()
						require.NoError(t, err)
						byteSlices = append(byteSlices, bz)
					default:
						t.Errorf("unknown type %T", f)
					}
				}
				assert.Equal(t,
					bytes.HexBytes(merkle.HashFromByteSlices(byteSlices)), tc.header.Hash())
			}
		})
	}
}

func TestMaxHeaderBytes(t *testing.T) {
	// Construct a UTF-8 string of MaxChainIDLen length using the supplementary
	// characters.
	// Each supplementary character takes 4 bytes.
	// http://www.i18nguy.com/unicode/supplementary-test.html
	maxChainID := ""
	for i := 0; i < MaxChainIDLen; i++ {
		maxChainID += "𠜎"
	}

	// time is varint encoded so need to pick the max.
	// year int, month Month, day, hour, min, sec, nsec int, loc *Location
	timestamp := time.Date(math.MaxInt64, 0, 0, 0, 0, 0, math.MaxInt64, time.UTC)

	h := Header{
		Version: tmversion.Consensus{Block: math.MaxInt64, App: math.MaxInt64},
		ChainID: maxChainID,
		Height:  math.MaxInt64,
		Time:    timestamp,
		LastBlockID: makeBlockID(make([]byte, tmhash.Size), math.MaxInt32, make([]byte, tmhash.Size),
			MinDataAvailabilityHeader()),
		LastCommitHash:        tmhash.Sum([]byte("last_commit_hash")),
		DataHash:              tmhash.Sum([]byte("data_hash")),
		NumOriginalDataShares: math.MaxInt64,
		ValidatorsHash:        tmhash.Sum([]byte("validators_hash")),
		NextValidatorsHash:    tmhash.Sum([]byte("next_validators_hash")),
		ConsensusHash:         tmhash.Sum([]byte("consensus_hash")),
		AppHash:               tmhash.Sum([]byte("app_hash")),
		LastResultsHash:       tmhash.Sum([]byte("last_results_hash")),
		EvidenceHash:          tmhash.Sum([]byte("evidence_hash")),
		ProposerAddress:       crypto.AddressHash([]byte("proposer_address")),
	}

	bz, err := h.ToProto().Marshal()
	require.NoError(t, err)

	assert.EqualValues(t, MaxHeaderBytes, int64(len(bz)))
}

func randCommit(now time.Time) *Commit {
	h := int64(3)
	voteSet, _, vals := randVoteSet(h-1, 1, tmproto.PrecommitType, 10, 1)
	bid := randBlockID()
	commit, err := MakeCommit(bid, h-1, 1, voteSet, vals, now)
	if err != nil {
		panic(err)
	}
	return commit
}

func TestRandCommit(t *testing.T) {
	// err := randBlockID().ValidateBasic()
	err := randCommit(time.Now()).ValidateBasic()
	require.NoError(t, err)
}

// func TestBlockMaxDataBytes(t *testing.T) {
// 	testCases := []struct {
// 		maxBytes      int64
// 		valsCount     int
// 		evidenceBytes int64
// 		panics        bool
// 		result        int64
// 	}{
// 		0: {-10, 1, 0, true, 0},
// 		1: {10, 1, 0, true, 0},
// 		2: {851, 1, 0, true, 0},
// 		3: {852, 1, 0, false, 0},
// 		4: {853, 1, 0, false, 1},
// 		5: {964, 2, 0, false, 1},
// 		6: {1063, 2, 100, false, 0},
// 	}

// 	for i, tc := range testCases {
// 		tc := tc
// 		if tc.panics {
// 			assert.Panics(t, func() {
// 				MaxDataBytes(tc.maxBytes, tc.evidenceBytes, tc.valsCount)
// 			}, "#%v", i)
// 		} else {
// 			assert.Equal(t,
// 				tc.result,
// 				MaxDataBytes(tc.maxBytes, tc.evidenceBytes, tc.valsCount),
// 				"#%v", i)
// 		}
// 	}
// }

// func TestBlockMaxDataBytesNoEvidence(t *testing.T) {
// 	testCases := []struct {
// 		maxBytes  int64
// 		valsCount int
// 		panics    bool
// 		result    int64
// 	}{
// 		0: {-10, 1, true, 0},
// 		1: {10, 1, true, 0},
// 		2: {851, 1, true, 0},
// 		3: {852, 1, false, 0},
// 		4: {853, 1, false, 1},
// 	}

// 	for i, tc := range testCases {
// 		tc := tc
// 		if tc.panics {
// 			assert.Panics(t, func() {
// 				MaxDataBytesNoEvidence(tc.maxBytes, tc.valsCount)
// 			}, "#%v", i)
// 		} else {
// 			assert.Equal(t,
// 				tc.result,
// 				MaxDataBytesNoEvidence(tc.maxBytes, tc.valsCount),
// 				"#%v", i)
// 		}
// 	}
// }

func TestCommitToVoteSet(t *testing.T) {
	lastID := makeBlockIDRandom()
	h := int64(3)

	voteSet, valSet, vals := randVoteSet(h-1, 1, tmproto.PrecommitType, 10, 1)
	commit, err := MakeCommit(lastID, h-1, 1, voteSet, vals, time.Now())
	assert.NoError(t, err)

	chainID := voteSet.ChainID()
	voteSet2 := CommitToVoteSet(chainID, commit, valSet)

	for i := int32(0); int(i) < len(vals); i++ {
		vote1 := voteSet.GetByIndex(i)
		vote2 := voteSet2.GetByIndex(i)
		vote3 := commit.GetVote(i)

		vote1bz, err := vote1.ToProto().Marshal()
		require.NoError(t, err)
		vote2bz, err := vote2.ToProto().Marshal()
		require.NoError(t, err)
		vote3bz, err := vote3.ToProto().Marshal()
		require.NoError(t, err)
		assert.Equal(t, vote1bz, vote2bz)
		assert.Equal(t, vote1bz, vote3bz)
	}
}

func TestCommitToVoteSetWithVotesForNilBlock(t *testing.T) {
	blockID := makeBlockIDRandom()
	const (
		height = int64(3)
		round  = 0
	)

	type commitVoteTest struct {
		blockIDs      []BlockID
		numVotes      []int // must sum to numValidators
		numValidators int
		valid         bool
	}

	testCases := []commitVoteTest{
		{[]BlockID{blockID, blockID}, []int{67, 33}, 100, true},
	}

	for _, tc := range testCases {
		voteSet, valSet, vals := randVoteSet(height-1, round, tmproto.PrecommitType, tc.numValidators, 1)

		vi := int32(0)
		for n := range tc.blockIDs {
			for i := 0; i < tc.numVotes[n]; i++ {
				pubKey, err := vals[vi].GetPubKey()
				require.NoError(t, err)
				vote := &Vote{
					ValidatorAddress: pubKey.Address(),
					ValidatorIndex:   vi,
					Height:           height - 1,
					Round:            round,
					Type:             tmproto.PrecommitType,
					BlockID:          tc.blockIDs[n],
					Timestamp:        tmtime.Now(),
				}

				added, err := signAddVote(vals[vi], vote, voteSet)
				assert.NoError(t, err)
				assert.True(t, added)

				vi++
			}
		}

		if tc.valid {
			commit := voteSet.MakeCommit() // panics without > 2/3 valid votes
			assert.NotNil(t, commit)
			err := valSet.VerifyCommit(voteSet.ChainID(), blockID, height-1, commit)
			assert.Nil(t, err)
		} else {
			assert.Panics(t, func() { voteSet.MakeCommit() })
		}
	}
}

func TestBlockIDValidateBasic(t *testing.T) {
	validBlockID := BlockID{
		Hash: bytes.HexBytes{},
		PartSetHeader: PartSetHeader{
			Total: 1,
			Hash:  bytes.HexBytes{},
		},
		DataAvailabilityHeader: MinDataAvailabilityHeader(),
	}

	invalidBlockID := BlockID{
		Hash: []byte{0},
		PartSetHeader: PartSetHeader{
			Total: 1,
			Hash:  []byte{0},
		},
		DataAvailabilityHeader: MinDataAvailabilityHeader(),
	}

	testCases := []struct {
		testName                      string
		blockIDHash                   bytes.HexBytes
		blockIDPartSetHeader          PartSetHeader
		blockIDDataAvailabilityHeader DataAvailabilityHeader
		expectErr                     bool
	}{
		{"Valid BlockID", validBlockID.Hash, validBlockID.PartSetHeader, *validBlockID.DataAvailabilityHeader, false},
		{"Invalid BlockID", invalidBlockID.Hash, validBlockID.PartSetHeader, *validBlockID.DataAvailabilityHeader, true},
		{"Invalid BlockID", validBlockID.Hash, invalidBlockID.PartSetHeader, *invalidBlockID.DataAvailabilityHeader, true},
	}

	for _, tc := range testCases {
		tc := tc
		t.Run(tc.testName, func(t *testing.T) {
			blockID := BlockID{
				Hash:                   tc.blockIDHash,
				PartSetHeader:          tc.blockIDPartSetHeader,
				DataAvailabilityHeader: &tc.blockIDDataAvailabilityHeader,
			}
			err := blockID.ValidateBasic()
			assert.Equal(t, tc.expectErr, err != nil, "Validate Basic had an unexpected result", err)
		})
	}
}

func TestBlockProtoBuf(t *testing.T) {
	h := mrand.Int63()
	c1 := randCommit(time.Now())
	lastCommit := &Commit{Signatures: []CommitSig{}, BlockID: makeBlockIDRandom()}
	b1 := MakeBlock(h, []Tx{Tx([]byte{1})}, []Evidence{}, nil, Messages{}, lastCommit)
	b1.LastBlockID = b1.LastCommit.BlockID
	b1.ProposerAddress = tmrand.Bytes(crypto.AddressSize)

	b2 := MakeBlock(h, []Tx{Tx([]byte{1})}, []Evidence{}, nil, Messages{}, c1)
	b2.ProposerAddress = tmrand.Bytes(crypto.AddressSize)
	b2.LastBlockID = c1.BlockID
	evidenceTime := time.Date(2019, 1, 1, 0, 0, 0, 0, time.UTC)
	evi := NewMockDuplicateVoteEvidence(h, evidenceTime, "block-test-chain")
	b2.Evidence = EvidenceData{Evidence: EvidenceList{evi}}
	// update internal byteSize field s.t. the expected b2.Evidence matches with the decoded one:
	_ = b2.Evidence.ByteSize()
	b2.EvidenceHash = b2.Evidence.Hash()

	b3 := MakeBlock(h, []Tx{}, []Evidence{}, nil, Messages{}, c1)
	b3.ProposerAddress = tmrand.Bytes(crypto.AddressSize)
	b3.LastBlockID = c1.BlockID

	testCases := []struct {
		msg      string
		b1       *Block
		expPass  bool
		expPass2 bool
	}{
		{"nil block", nil, false, false},
		{"b1", b1, true, true},
		{"b2", b2, true, true},
		{"b3", b3, true, true},
	}
	for _, tc := range testCases {
		pb, err := tc.b1.ToProto()
		if tc.expPass {
			require.NoError(t, err, tc.msg)
		} else {
			require.Error(t, err, tc.msg)
		}

		block, err := BlockFromProto(pb)
		if tc.expPass2 {
			require.NoError(t, err, tc.msg)
			require.EqualValues(t, tc.b1.Header, block.Header, tc.msg)
			require.EqualValues(t, tc.b1.Data, block.Data, tc.msg)
			require.EqualValues(t, tc.b1.Evidence.Evidence, block.Evidence.Evidence, tc.msg)
			require.EqualValues(t, *tc.b1.LastCommit, *block.LastCommit, tc.msg)
		} else {
			require.Error(t, err, tc.msg)
		}
	}
}

func TestDataProtoBuf(t *testing.T) {
	data := &Data{Txs: Txs{Tx([]byte{1}), Tx([]byte{2}), Tx([]byte{3})}}
	data2 := &Data{Txs: Txs{}}
	testCases := []struct {
		msg     string
		data1   *Data
		expPass bool
	}{
		{"success", data, true},
		{"success data2", data2, true},
	}
	for _, tc := range testCases {
		protoData := tc.data1.ToProto()
		d, err := DataFromProto(&protoData)
		if tc.expPass {
			require.NoError(t, err, tc.msg)
			require.EqualValues(t, tc.data1, &d, tc.msg)
		} else {
			require.Error(t, err, tc.msg)
		}
	}
}

// TestEvidenceDataProtoBuf ensures parity in converting to and from proto.
func TestEvidenceDataProtoBuf(t *testing.T) {
	const chainID = "mychain"
	ev := NewMockDuplicateVoteEvidence(math.MaxInt64, time.Now(), chainID)
	data := &EvidenceData{Evidence: EvidenceList{ev}}
	_ = data.ByteSize()
	testCases := []struct {
		msg      string
		data1    *EvidenceData
		expPass1 bool
		expPass2 bool
	}{
		{"success", data, true, true},
		{"empty evidenceData", &EvidenceData{Evidence: EvidenceList{}}, true, true},
		{"fail nil Data", nil, false, false},
	}

	for _, tc := range testCases {
		protoData, err := tc.data1.ToProto()
		if tc.expPass1 {
			require.NoError(t, err, tc.msg)
		} else {
			require.Error(t, err, tc.msg)
		}

		eviD := new(EvidenceData)
		err = eviD.FromProto(protoData)
		if tc.expPass2 {
			require.NoError(t, err, tc.msg)
			require.Equal(t, tc.data1, eviD, tc.msg)
		} else {
			require.Error(t, err, tc.msg)
		}
	}
}

func makeRandHeader() Header {
	chainID := "test"
	t := time.Now()
	height := mrand.Int63()
	randBytes := tmrand.Bytes(tmhash.Size)
	randAddress := tmrand.Bytes(crypto.AddressSize)
	h := Header{
		Version:            tmversion.Consensus{Block: version.BlockProtocol, App: 1},
		ChainID:            chainID,
		Height:             height,
		Time:               t,
		LastBlockID:        EmptyBlockID(),
		LastCommitHash:     randBytes,
		DataHash:           randBytes,
		ValidatorsHash:     randBytes,
		NextValidatorsHash: randBytes,
		ConsensusHash:      randBytes,
		AppHash:            randBytes,

		LastResultsHash: randBytes,

		EvidenceHash:    randBytes,
		ProposerAddress: randAddress,
	}

	return h
}

func TestHeaderProto(t *testing.T) {
	h1 := makeRandHeader()
	tc := []struct {
		msg     string
		h1      *Header
		expPass bool
	}{
		{"success", &h1, true},
		{"failure empty Header", &Header{}, false},
	}

	for _, tt := range tc {
		tt := tt
		t.Run(tt.msg, func(t *testing.T) {
			pb := tt.h1.ToProto()
			h, err := HeaderFromProto(pb)
			if tt.expPass {
				require.NoError(t, err, tt.msg)
				require.Equal(t, tt.h1, &h, tt.msg)
			} else {
				require.Error(t, err, tt.msg)
			}

		})
	}
}

func TestBlockIDProtoBuf(t *testing.T) {
	blockID := makeBlockID([]byte("hash"), 2, []byte("part_set_hash"),
		MinDataAvailabilityHeader())
	blockID.DataAvailabilityHeader = MinDataAvailabilityHeader()
	testCases := []struct {
		msg     string
		bid1    *BlockID
		expPass bool
	}{
		{"success", &blockID, true},
		{"success empty", &BlockID{DataAvailabilityHeader: MinDataAvailabilityHeader()}, true},
	}
	for _, tc := range testCases {
		protoBlockID := tc.bid1.ToProto()

		bi, err := BlockIDFromProto(&protoBlockID)
		if tc.expPass {
			require.NoError(t, err)
			require.Equal(t, tc.bid1, bi, tc.msg)
		} else {
			require.Error(t, err)
		}
	}
}

func TestSignedHeaderProtoBuf(t *testing.T) {
	commit := randCommit(time.Now())
	h := makeRandHeader()

	sh := SignedHeader{Header: &h, Commit: commit}

	testCases := []struct {
		msg     string
		sh1     *SignedHeader
		expPass bool
	}{
		{"empty SignedHeader 2", &SignedHeader{}, true},
		{"success", &sh, true},
		{"failure nil", nil, false},
	}
	for _, tc := range testCases {
		protoSignedHeader := tc.sh1.ToProto()

		sh, err := SignedHeaderFromProto(protoSignedHeader)

		if tc.expPass {
			require.NoError(t, err, tc.msg)
			require.Equal(t, tc.sh1, sh, tc.msg)
		} else {
			require.Error(t, err, tc.msg)
		}
	}
}

func TestBlockIDEquals(t *testing.T) {
	var (
		blockID = makeBlockID([]byte("hash"), 2, []byte("part_set_hash"),
			MinDataAvailabilityHeader())
		blockIDDuplicate = makeBlockID([]byte("hash"), 2, []byte("part_set_hash"),
			MinDataAvailabilityHeader())
		blockIDDifferent = makeBlockID([]byte("different_hash"), 2, []byte("part_set_hash"),
			MinDataAvailabilityHeader())
		blockIDEmpty = EmptyBlockID()
	)

	assert.True(t, blockID.Equals(blockIDDuplicate))
	assert.False(t, blockID.Equals(blockIDDifferent))
	assert.False(t, blockID.Equals(blockIDEmpty))
	assert.True(t, blockIDEmpty.Equals(blockIDEmpty))
	assert.False(t, blockIDEmpty.Equals(blockIDDifferent))
}

func TestCommitSig_ValidateBasic(t *testing.T) {
	testCases := []struct {
		name      string
		cs        CommitSig
		expectErr bool
		errString string
	}{
		{
			"invalid ID flag",
			CommitSig{BlockIDFlag: BlockIDFlag(0xFF)},
			true, "unknown BlockIDFlag",
		},
		{
			"BlockIDFlagAbsent validator address present",
			CommitSig{BlockIDFlag: BlockIDFlagAbsent, ValidatorAddress: crypto.Address("testaddr")},
			true, "validator address is present",
		},
		{
			"BlockIDFlagAbsent timestamp present",
			CommitSig{BlockIDFlag: BlockIDFlagAbsent, Timestamp: time.Now().UTC()},
			true, "time is present",
		},
		{
			"BlockIDFlagAbsent signatures present",
			CommitSig{BlockIDFlag: BlockIDFlagAbsent, Signature: []byte{0xAA}},
			true, "signature is present",
		},
		{
			"BlockIDFlagAbsent valid BlockIDFlagAbsent",
			CommitSig{BlockIDFlag: BlockIDFlagAbsent},
			false, "",
		},
		{
			"non-BlockIDFlagAbsent invalid validator address",
			CommitSig{BlockIDFlag: BlockIDFlagCommit, ValidatorAddress: make([]byte, 1)},
			true, "expected ValidatorAddress size",
		},
		{
			"non-BlockIDFlagAbsent invalid signature (zero)",
			CommitSig{
				BlockIDFlag:      BlockIDFlagCommit,
				ValidatorAddress: make([]byte, crypto.AddressSize),
				Signature:        make([]byte, 0),
			},
			true, "signature is missing",
		},
		{
			"non-BlockIDFlagAbsent invalid signature (too large)",
			CommitSig{
				BlockIDFlag:      BlockIDFlagCommit,
				ValidatorAddress: make([]byte, crypto.AddressSize),
				Signature:        make([]byte, MaxSignatureSize+1),
			},
			true, "signature is too big",
		},
		{
			"non-BlockIDFlagAbsent valid",
			CommitSig{
				BlockIDFlag:      BlockIDFlagCommit,
				ValidatorAddress: make([]byte, crypto.AddressSize),
				Signature:        make([]byte, MaxSignatureSize),
			},
			false, "",
		},
	}

	for _, tc := range testCases {
		tc := tc

		t.Run(tc.name, func(t *testing.T) {
			err := tc.cs.ValidateBasic()
			if tc.expectErr {
				require.Error(t, err)
				require.Contains(t, err.Error(), tc.errString)
			} else {
				require.NoError(t, err)
			}
		})
	}
}

func TestHeader_ValidateBasic(t *testing.T) {
	testCases := []struct {
		name      string
		header    Header
		expectErr bool
		errString string
	}{
		{
			"invalid version block",
			Header{Version: tmversion.Consensus{Block: version.BlockProtocol + 1}},
			true, "block protocol is incorrect",
		},
		{
			"invalid chain ID length",
			Header{
				Version: tmversion.Consensus{Block: version.BlockProtocol},
				ChainID: string(make([]byte, MaxChainIDLen+1)),
			},
			true, "chainID is too long",
		},
		{
			"invalid height (negative)",
			Header{
				Version: tmversion.Consensus{Block: version.BlockProtocol},
				ChainID: string(make([]byte, MaxChainIDLen)),
				Height:  -1,
			},
			true, "negative Height",
		},
		{
			"invalid height (zero)",
			Header{
				Version: tmversion.Consensus{Block: version.BlockProtocol},
				ChainID: string(make([]byte, MaxChainIDLen)),
				Height:  0,
			},
			true, "zero Height",
		},
		{
			"invalid block ID hash",
			Header{
				Version: tmversion.Consensus{Block: version.BlockProtocol},
				ChainID: string(make([]byte, MaxChainIDLen)),
				Height:  1,
				LastBlockID: BlockID{
					Hash:                   make([]byte, tmhash.Size+1),
					DataAvailabilityHeader: MinDataAvailabilityHeader(),
				},
			},
			true, "wrong Hash",
		},
		{
			"invalid block ID parts header hash",
			Header{
				Version: tmversion.Consensus{Block: version.BlockProtocol},
				ChainID: string(make([]byte, MaxChainIDLen)),
				Height:  1,
				LastBlockID: BlockID{
					Hash: make([]byte, tmhash.Size),
					PartSetHeader: PartSetHeader{
						Hash: make([]byte, tmhash.Size+1),
					},
					DataAvailabilityHeader: MinDataAvailabilityHeader(),
				},
			},
			true, "wrong PartSetHeader",
		},
		{
			"invalid last commit hash",
			Header{
				Version: tmversion.Consensus{Block: version.BlockProtocol},
				ChainID: string(make([]byte, MaxChainIDLen)),
				Height:  1,
				LastBlockID: BlockID{
					Hash: make([]byte, tmhash.Size),
					PartSetHeader: PartSetHeader{
						Hash: make([]byte, tmhash.Size),
					},
					DataAvailabilityHeader: MinDataAvailabilityHeader(),
				},
				LastCommitHash: make([]byte, tmhash.Size+1),
			},
			true, "wrong LastCommitHash",
		},
		{
			"invalid data hash",
			Header{
				Version: tmversion.Consensus{Block: version.BlockProtocol},
				ChainID: string(make([]byte, MaxChainIDLen)),
				Height:  1,
				LastBlockID: BlockID{
					Hash: make([]byte, tmhash.Size),
					PartSetHeader: PartSetHeader{
						Hash: make([]byte, tmhash.Size),
					},
					DataAvailabilityHeader: MinDataAvailabilityHeader(),
				},
				LastCommitHash: make([]byte, tmhash.Size),
				DataHash:       make([]byte, tmhash.Size+1),
			},
			true, "wrong DataHash",
		},
		{
			"invalid evidence hash",
			Header{
				Version: tmversion.Consensus{Block: version.BlockProtocol},
				ChainID: string(make([]byte, MaxChainIDLen)),
				Height:  1,
				LastBlockID: BlockID{
					Hash: make([]byte, tmhash.Size),
					PartSetHeader: PartSetHeader{
						Hash: make([]byte, tmhash.Size),
					},
					DataAvailabilityHeader: MinDataAvailabilityHeader(),
				},
				LastCommitHash: make([]byte, tmhash.Size),
				DataHash:       make([]byte, tmhash.Size),
				EvidenceHash:   make([]byte, tmhash.Size+1),
			},
			true, "wrong EvidenceHash",
		},
		{
			"invalid proposer address",
			Header{
				Version: tmversion.Consensus{Block: version.BlockProtocol},
				ChainID: string(make([]byte, MaxChainIDLen)),
				Height:  1,
				LastBlockID: BlockID{
					Hash: make([]byte, tmhash.Size),
					PartSetHeader: PartSetHeader{
						Hash: make([]byte, tmhash.Size),
					},
					DataAvailabilityHeader: MinDataAvailabilityHeader(),
				},
				LastCommitHash:  make([]byte, tmhash.Size),
				DataHash:        make([]byte, tmhash.Size),
				EvidenceHash:    make([]byte, tmhash.Size),
				ProposerAddress: make([]byte, crypto.AddressSize+1),
			},
			true, "invalid ProposerAddress length",
		},
		{
			"invalid validator hash",
			Header{
				Version: tmversion.Consensus{Block: version.BlockProtocol},
				ChainID: string(make([]byte, MaxChainIDLen)),
				Height:  1,
				LastBlockID: BlockID{
					Hash: make([]byte, tmhash.Size),
					PartSetHeader: PartSetHeader{
						Hash: make([]byte, tmhash.Size),
					},
					DataAvailabilityHeader: MinDataAvailabilityHeader(),
				},
				LastCommitHash:  make([]byte, tmhash.Size),
				DataHash:        make([]byte, tmhash.Size),
				EvidenceHash:    make([]byte, tmhash.Size),
				ProposerAddress: make([]byte, crypto.AddressSize),
				ValidatorsHash:  make([]byte, tmhash.Size+1),
			},
			true, "wrong ValidatorsHash",
		},
		{
			"invalid next validator hash",
			Header{
				Version: tmversion.Consensus{Block: version.BlockProtocol},
				ChainID: string(make([]byte, MaxChainIDLen)),
				Height:  1,
				LastBlockID: BlockID{
					Hash: make([]byte, tmhash.Size),
					PartSetHeader: PartSetHeader{
						Hash: make([]byte, tmhash.Size),
					},
					DataAvailabilityHeader: MinDataAvailabilityHeader(),
				},
				LastCommitHash:     make([]byte, tmhash.Size),
				DataHash:           make([]byte, tmhash.Size),
				EvidenceHash:       make([]byte, tmhash.Size),
				ProposerAddress:    make([]byte, crypto.AddressSize),
				ValidatorsHash:     make([]byte, tmhash.Size),
				NextValidatorsHash: make([]byte, tmhash.Size+1),
			},
			true, "wrong NextValidatorsHash",
		},
		{
			"invalid consensus hash",
			Header{
				Version: tmversion.Consensus{Block: version.BlockProtocol},
				ChainID: string(make([]byte, MaxChainIDLen)),
				Height:  1,
				LastBlockID: BlockID{
					Hash: make([]byte, tmhash.Size),
					PartSetHeader: PartSetHeader{
						Hash: make([]byte, tmhash.Size),
					},
					DataAvailabilityHeader: MinDataAvailabilityHeader(),
				},
				LastCommitHash:     make([]byte, tmhash.Size),
				DataHash:           make([]byte, tmhash.Size),
				EvidenceHash:       make([]byte, tmhash.Size),
				ProposerAddress:    make([]byte, crypto.AddressSize),
				ValidatorsHash:     make([]byte, tmhash.Size),
				NextValidatorsHash: make([]byte, tmhash.Size),
				ConsensusHash:      make([]byte, tmhash.Size+1),
			},
			true, "wrong ConsensusHash",
		},
		{
			"invalid last results hash",
			Header{
				Version: tmversion.Consensus{Block: version.BlockProtocol},
				ChainID: string(make([]byte, MaxChainIDLen)),
				Height:  1,
				LastBlockID: BlockID{
					Hash: make([]byte, tmhash.Size),
					PartSetHeader: PartSetHeader{
						Hash: make([]byte, tmhash.Size),
					},
					DataAvailabilityHeader: MinDataAvailabilityHeader(),
				},
				LastCommitHash:     make([]byte, tmhash.Size),
				DataHash:           make([]byte, tmhash.Size),
				EvidenceHash:       make([]byte, tmhash.Size),
				ProposerAddress:    make([]byte, crypto.AddressSize),
				ValidatorsHash:     make([]byte, tmhash.Size),
				NextValidatorsHash: make([]byte, tmhash.Size),
				ConsensusHash:      make([]byte, tmhash.Size),
				LastResultsHash:    make([]byte, tmhash.Size+1),
			},
			true, "wrong LastResultsHash",
		},
		{
			"valid header",
			Header{
				Version: tmversion.Consensus{Block: version.BlockProtocol},
				ChainID: string(make([]byte, MaxChainIDLen)),
				Height:  1,
				LastBlockID: BlockID{
					Hash: make([]byte, tmhash.Size),
					PartSetHeader: PartSetHeader{
						Hash: make([]byte, tmhash.Size),
					},
					DataAvailabilityHeader: MinDataAvailabilityHeader(),
				},
				LastCommitHash:     make([]byte, tmhash.Size),
				DataHash:           make([]byte, tmhash.Size),
				EvidenceHash:       make([]byte, tmhash.Size),
				ProposerAddress:    make([]byte, crypto.AddressSize),
				ValidatorsHash:     make([]byte, tmhash.Size),
				NextValidatorsHash: make([]byte, tmhash.Size),
				ConsensusHash:      make([]byte, tmhash.Size),
				LastResultsHash:    make([]byte, tmhash.Size),
			},
			false, "",
		},
	}

	for _, tc := range testCases {
		tc := tc

		t.Run(tc.name, func(t *testing.T) {
			err := tc.header.ValidateBasic()
			if tc.expectErr {
				require.Error(t, err)
				require.Contains(t, err.Error(), tc.errString)
			} else {
				require.NoError(t, err)
			}
		})
	}
}

func TestCommit_ValidateBasic(t *testing.T) {
	testCases := []struct {
		name      string
		commit    *Commit
		expectErr bool
		errString string
	}{
		{
			"invalid height",
			&Commit{Height: -1},
			true, "negative Height",
		},
		{
			"invalid round",
			&Commit{Height: 1, Round: -1},
			true, "negative Round",
		},
		{
			"invalid block ID",
			&Commit{
				Height:     1,
				Round:      1,
				BlockID:    BlockID{},
				HeaderHash: make([]byte, tmhash.Size),
			},
			true, "commit cannot be for nil block",
		},
		{
			"no signatures",
			&Commit{
				Height: 1,
				Round:  1,
				BlockID: BlockID{
					Hash: make([]byte, tmhash.Size),
					PartSetHeader: PartSetHeader{
						Hash: make([]byte, tmhash.Size),
					},
					DataAvailabilityHeader: MinDataAvailabilityHeader(),
				},
				HeaderHash: make([]byte, tmhash.Size),
			},
			true, "no signatures in commit",
		},
		{
			"invalid signature",
			&Commit{
				Height: 1,
				Round:  1,
				BlockID: BlockID{
					Hash: make([]byte, tmhash.Size),
					PartSetHeader: PartSetHeader{
						Hash: make([]byte, tmhash.Size),
					},
					DataAvailabilityHeader: MinDataAvailabilityHeader(),
				},
				Signatures: []CommitSig{
					{
						BlockIDFlag:      BlockIDFlagCommit,
						ValidatorAddress: make([]byte, crypto.AddressSize),
						Signature:        make([]byte, MaxSignatureSize+1),
					},
				},
				HeaderHash: make([]byte, tmhash.Size),
			},
			true, "wrong CommitSig",
		},
		{
			"valid commit",
			&Commit{
				Height: 1,
				Round:  1,
				BlockID: BlockID{
					Hash: make([]byte, tmhash.Size),
					PartSetHeader: PartSetHeader{
						Hash: make([]byte, tmhash.Size),
					},
					DataAvailabilityHeader: MinDataAvailabilityHeader(),
				},
				Signatures: []CommitSig{
					{
						BlockIDFlag:      BlockIDFlagCommit,
						ValidatorAddress: make([]byte, crypto.AddressSize),
						Signature:        make([]byte, MaxSignatureSize),
					},
				},
				HeaderHash: make([]byte, tmhash.Size),
			},
			false, "",
		},
	}

	for _, tc := range testCases {
		tc := tc

		t.Run(tc.name, func(t *testing.T) {
			err := tc.commit.ValidateBasic()
			if tc.expectErr {
				require.Error(t, err)
				require.Contains(t, err.Error(), tc.errString)
			} else {
				require.NoError(t, err)
			}
		})
	}
}

func TestPaddedLength(t *testing.T) {
	type test struct {
		input, expected int
	}
	tests := []test{
		{0, 0},
		{1, 1},
		{2, 4},
		{4, 4},
		{5, 16},
		{11, 16},
		{128, 256},
	}
	for _, tt := range tests {
		res := paddedLen(tt.input)
		assert.Equal(t, tt.expected, res)
	}
}

func TestNextHighestPowerOf2(t *testing.T) {
	type test struct {
		input    uint32
		expected uint32
	}
	tests := []test{
		{
			input:    2,
			expected: 2,
		},
		{
			input:    11,
			expected: 16,
		},
		{
			input:    511,
			expected: 512,
		},
		{
			input:    1,
			expected: 1,
		},
		{
			input:    0,
			expected: 0,
		},
		{
			input:    5,
			expected: 8,
		},
		{
			input:    6,
			expected: 8,
		},
		{
			input:    16,
			expected: 16,
		},
	}
	for _, tt := range tests {
		res := nextHighestPowerOf2(tt.input)
		assert.Equal(t, tt.expected, res)
	}
}

// this code is copy pasted from the plugin, and should likely be exported in the plugin instead
func generateRandNamespacedRawData(total int, nidSize int, leafSize int) [][]byte {
	data := make([][]byte, total)
	for i := 0; i < total; i++ {
		nid := make([]byte, nidSize)
		_, err := mrand.Read(nid)
		if err != nil {
			panic(err)
		}
		data[i] = nid
	}

	sortByteArrays(data)
	for i := 0; i < total; i++ {
		d := make([]byte, leafSize)
		_, err := mrand.Read(d)
		if err != nil {
			panic(err)
		}
		data[i] = append(data[i], d...)
	}

	return data
}

func sortByteArrays(src [][]byte) {
	sort.Slice(src, func(i, j int) bool { return stdbytes.Compare(src[i], src[j]) < 0 })
}

func hexBytesFromString(s string) bytes.HexBytes {
	b, err := hex.DecodeString(s)
	if err != nil {
		panic(err)
	}
	return bytes.HexBytes(b)
}<|MERGE_RESOLUTION|>--- conflicted
+++ resolved
@@ -216,19 +216,7 @@
 			Total: partSetSize,
 			Hash:  psH,
 		},
-<<<<<<< HEAD
 		DataAvailabilityHeader: dah,
-=======
-	}
-}
-
-func makeDAHeaderRandom() *DataAvailabilityHeader {
-	rows, _ := NmtRootsFromBytes([][]byte{tmrand.Bytes(2*consts.NamespaceSize + tmhash.Size)})
-	clns, _ := NmtRootsFromBytes([][]byte{tmrand.Bytes(2*consts.NamespaceSize + tmhash.Size)})
-	return &DataAvailabilityHeader{
-		RowsRoots:   rows,
-		ColumnRoots: clns,
->>>>>>> 280cc82d
 	}
 }
 
