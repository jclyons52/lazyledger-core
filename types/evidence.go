--- conflicted
+++ resolved
@@ -7,23 +7,12 @@
 	"strings"
 	"time"
 
-<<<<<<< HEAD
 	"github.com/lazyledger/lazyledger-core/crypto"
-	cryptoenc "github.com/lazyledger/lazyledger-core/crypto/encoding"
 	"github.com/lazyledger/lazyledger-core/crypto/merkle"
 	"github.com/lazyledger/lazyledger-core/crypto/tmhash"
 	tmjson "github.com/lazyledger/lazyledger-core/libs/json"
-	tmmath "github.com/lazyledger/lazyledger-core/libs/math"
 	tmrand "github.com/lazyledger/lazyledger-core/libs/rand"
 	tmproto "github.com/lazyledger/lazyledger-core/proto/tendermint/types"
-=======
-	"github.com/tendermint/tendermint/crypto"
-	"github.com/tendermint/tendermint/crypto/merkle"
-	"github.com/tendermint/tendermint/crypto/tmhash"
-	tmjson "github.com/tendermint/tendermint/libs/json"
-	tmrand "github.com/tendermint/tendermint/libs/rand"
-	tmproto "github.com/tendermint/tendermint/proto/tendermint/types"
->>>>>>> 3359e0bf
 )
 
 // Evidence represents any provable malicious activity by a validator.
@@ -380,807 +369,6 @@
 	return NewDuplicateVoteEvidence(voteA, voteB, time)
 }
 
-<<<<<<< HEAD
-func (e *LunaticValidatorEvidence) ValidateBasic() error {
-	if e == nil {
-		return errors.New("empty lunatic validator evidence")
-	}
-
-	if e.Header == nil {
-		return errors.New("empty header")
-	}
-
-	if e.Vote == nil {
-		return errors.New("empty vote")
-	}
-
-	if err := e.Header.ValidateBasic(); err != nil {
-		return fmt.Errorf("invalid header: %v", err)
-	}
-
-	if err := e.Vote.ValidateBasic(); err != nil {
-		return fmt.Errorf("invalid signature: %v", err)
-	}
-
-	if !e.Vote.BlockID.IsComplete() {
-		return errors.New("expected vote for block")
-	}
-
-	if e.Header.Height != e.Vote.Height {
-		return fmt.Errorf("header and vote have different heights: %d vs %d",
-			e.Header.Height,
-			e.Vote.Height,
-		)
-	}
-
-	switch e.InvalidHeaderField {
-	case "ValidatorsHash", "NextValidatorsHash", "ConsensusHash", "AppHash", "LastResultsHash":
-		break
-	default:
-		return errors.New("unknown invalid header field")
-	}
-
-	if !bytes.Equal(e.Header.Hash(), e.Vote.BlockID.Hash) {
-		return fmt.Errorf("vote was not for header: %X != %X",
-			e.Vote.BlockID.Hash,
-			e.Header.Hash(),
-		)
-	}
-
-	return nil
-}
-
-func (e *LunaticValidatorEvidence) String() string {
-	return fmt.Sprintf("LunaticValidatorEvidence{%X voted for %d/%X, which contains invalid %s}",
-		e.Vote.ValidatorAddress, e.Header.Height, e.Header.Hash(), e.InvalidHeaderField)
-}
-
-func (e *LunaticValidatorEvidence) VerifyHeader(committedHeader *Header) error {
-	matchErr := func(field string) error {
-		return fmt.Errorf("%s matches committed hash", field)
-	}
-
-	if committedHeader == nil {
-		return errors.New("committed header is nil")
-	}
-
-	switch e.InvalidHeaderField {
-	case ValidatorsHashField:
-		if bytes.Equal(committedHeader.ValidatorsHash, e.Header.ValidatorsHash) {
-			return matchErr(ValidatorsHashField)
-		}
-	case NextValidatorsHashField:
-		if bytes.Equal(committedHeader.NextValidatorsHash, e.Header.NextValidatorsHash) {
-			return matchErr(NextValidatorsHashField)
-		}
-	case ConsensusHashField:
-		if bytes.Equal(committedHeader.ConsensusHash, e.Header.ConsensusHash) {
-			return matchErr(ConsensusHashField)
-		}
-	case AppHashField:
-		if bytes.Equal(committedHeader.AppHash, e.Header.AppHash) {
-			return matchErr(AppHashField)
-		}
-	case LastResultsHashField:
-		if bytes.Equal(committedHeader.LastResultsHash, e.Header.LastResultsHash) {
-			return matchErr(LastResultsHashField)
-		}
-	default:
-		return errors.New("unknown InvalidHeaderField")
-	}
-
-	return nil
-}
-
-func (e *LunaticValidatorEvidence) ToProto() *tmproto.LunaticValidatorEvidence {
-	h := e.Header.ToProto()
-	v := e.Vote.ToProto()
-
-	tp := &tmproto.LunaticValidatorEvidence{
-		Header:             h,
-		Vote:               v,
-		InvalidHeaderField: e.InvalidHeaderField,
-	}
-
-	return tp
-}
-
-func LunaticValidatorEvidenceFromProto(pb *tmproto.LunaticValidatorEvidence) (*LunaticValidatorEvidence, error) {
-	if pb == nil {
-		return nil, errors.New("nil LunaticValidatorEvidence")
-	}
-
-	h, err := HeaderFromProto(pb.GetHeader())
-	if err != nil {
-		return nil, err
-	}
-
-	v, err := VoteFromProto(pb.GetVote())
-	if err != nil {
-		return nil, err
-	}
-
-	tp := LunaticValidatorEvidence{
-		Header:             &h,
-		Vote:               v,
-		InvalidHeaderField: pb.InvalidHeaderField,
-	}
-
-	return &tp, tp.ValidateBasic()
-}
-
-//-------------------------------------------
-
-// PotentialAmnesiaEvidence is constructed when a validator votes on two different blocks at different rounds
-// in the same height. PotentialAmnesiaEvidence can then evolve into AmnesiaEvidence if the indicted validator
-// is incapable of providing the proof of lock change that validates voting twice in the allotted trial period.
-// Heightstamp is used for each node to keep a track of how much time has passed so as to know when the trial period
-// is finished and is set when the node first receives the evidence. Votes are ordered based on their timestamp
-type PotentialAmnesiaEvidence struct {
-	VoteA *Vote `json:"vote_a"`
-	VoteB *Vote `json:"vote_b"`
-
-	HeightStamp int64
-}
-
-var _ Evidence = &PotentialAmnesiaEvidence{}
-
-// NewPotentialAmnesiaEvidence creates a new instance of the evidence and orders the votes correctly
-func NewPotentialAmnesiaEvidence(voteA *Vote, voteB *Vote) *PotentialAmnesiaEvidence {
-	if voteA == nil || voteB == nil {
-		return nil
-	}
-
-	if voteA.Timestamp.Before(voteB.Timestamp) {
-		return &PotentialAmnesiaEvidence{VoteA: voteA, VoteB: voteB}
-	}
-	return &PotentialAmnesiaEvidence{VoteA: voteB, VoteB: voteA}
-}
-
-func (e *PotentialAmnesiaEvidence) Height() int64 {
-	return e.VoteA.Height
-}
-
-func (e *PotentialAmnesiaEvidence) Time() time.Time {
-	return e.VoteB.Timestamp
-}
-
-func (e *PotentialAmnesiaEvidence) Address() []byte {
-	return e.VoteA.ValidatorAddress
-}
-
-// NOTE: Heightstamp must not be included in hash
-func (e *PotentialAmnesiaEvidence) Hash() []byte {
-	v1, err := e.VoteA.ToProto().Marshal()
-	if err != nil {
-		panic(fmt.Errorf("trying to hash potential amnesia evidence, err: %w", err))
-	}
-
-	v2, err := e.VoteB.ToProto().Marshal()
-	if err != nil {
-		panic(fmt.Errorf("trying to hash potential amnesia evidence, err: %w", err))
-	}
-
-	return tmhash.Sum(append(v1, v2...))
-}
-
-func (e *PotentialAmnesiaEvidence) Bytes() []byte {
-	pbe := e.ToProto()
-
-	bz, err := pbe.Marshal()
-	if err != nil {
-		panic(err)
-	}
-
-	return bz
-}
-
-func (e *PotentialAmnesiaEvidence) Verify(chainID string, pubKey crypto.PubKey) error {
-	// pubkey must match address (this should already be true, sanity check)
-	addr := e.VoteA.ValidatorAddress
-	if !bytes.Equal(pubKey.Address(), addr) {
-		return fmt.Errorf("address (%X) doesn't match pubkey (%v - %X)",
-			addr, pubKey, pubKey.Address())
-	}
-
-	va := e.VoteA.ToProto()
-	vb := e.VoteB.ToProto()
-
-	// Signatures must be valid
-	if !pubKey.VerifyBytes(VoteSignBytes(chainID, va), e.VoteA.Signature) {
-		return fmt.Errorf("verifying VoteA: %w", ErrVoteInvalidSignature)
-	}
-	if !pubKey.VerifyBytes(VoteSignBytes(chainID, vb), e.VoteB.Signature) {
-		return fmt.Errorf("verifying VoteB: %w", ErrVoteInvalidSignature)
-	}
-
-	return nil
-}
-
-func (e *PotentialAmnesiaEvidence) Equal(ev Evidence) bool {
-	if e2, ok := ev.(*PotentialAmnesiaEvidence); ok {
-		return e.Height() == e2.Height() && e.VoteA.Round == e2.VoteA.Round && e.VoteB.Round == e2.VoteB.Round &&
-			bytes.Equal(e.Address(), e2.Address())
-	}
-	return false
-}
-
-func (e *PotentialAmnesiaEvidence) ValidateBasic() error {
-	if e == nil {
-		return errors.New("empty potential amnesia evidence")
-	}
-
-	if e.VoteA == nil || e.VoteB == nil {
-		return fmt.Errorf("one or both of the votes are empty %v, %v", e.VoteA, e.VoteB)
-	}
-
-	if err := e.VoteA.ValidateBasic(); err != nil {
-		return fmt.Errorf("invalid VoteA: %v", err)
-	}
-	if err := e.VoteB.ValidateBasic(); err != nil {
-		return fmt.Errorf("invalid VoteB: %v", err)
-	}
-
-	// H/S must be the same
-	if e.VoteA.Height != e.VoteB.Height {
-		return fmt.Errorf("heights do not match: %d vs %d",
-			e.VoteA.Height, e.VoteB.Height)
-	}
-
-	if e.VoteA.Round == e.VoteB.Round {
-		return fmt.Errorf("votes must be for different rounds: %d",
-			e.VoteA.Round)
-	}
-
-	// Enforce that vote A came before vote B
-	if e.VoteA.Timestamp.After(e.VoteB.Timestamp) {
-		return fmt.Errorf("vote A should have a timestamp before vote B, but got %s > %s",
-			e.VoteA.Timestamp, e.VoteB.Timestamp)
-	}
-
-	// Address must be the same
-	if !bytes.Equal(e.VoteA.ValidatorAddress, e.VoteB.ValidatorAddress) {
-		return fmt.Errorf("validator addresses do not match: %X vs %X",
-			e.VoteA.ValidatorAddress,
-			e.VoteB.ValidatorAddress,
-		)
-	}
-
-	// Index must be the same
-	// https://github.com/lazyledger/lazyledger-core/issues/4619
-	if e.VoteA.ValidatorIndex != e.VoteB.ValidatorIndex {
-		return fmt.Errorf(
-			"duplicateVoteEvidence Error: Validator indices do not match. Got %d and %d",
-			e.VoteA.ValidatorIndex,
-			e.VoteB.ValidatorIndex,
-		)
-	}
-
-	if e.VoteA.BlockID.IsZero() {
-		return errors.New("first vote is for a nil block - voter hasn't locked on a block")
-	}
-
-	// BlockIDs must be different
-	if e.VoteA.BlockID.Equals(e.VoteB.BlockID) {
-		return fmt.Errorf(
-			"block IDs are the same (%v) - not a real duplicate vote",
-			e.VoteA.BlockID,
-		)
-	}
-
-	return nil
-}
-
-func (e *PotentialAmnesiaEvidence) String() string {
-	return fmt.Sprintf("PotentialAmnesiaEvidence{VoteA: %v, VoteB: %v}", e.VoteA, e.VoteB)
-}
-
-// Primed finds whether the PotentialAmnesiaEvidence is ready to be upgraded to Amnesia Evidence. It is decided if
-// either the prosecuted node voted in the past or if the allocated trial period has expired without a proof of lock
-// change having been provided.
-func (e *PotentialAmnesiaEvidence) Primed(trialPeriod, currentHeight int64) bool {
-	// voted in the past can be instantly punishable
-	if e.VoteA.Round > e.VoteB.Round {
-		return true
-	}
-	// has the trial period expired
-	if e.HeightStamp > 0 {
-		return e.HeightStamp+trialPeriod <= currentHeight
-	}
-	return false
-}
-
-func (e *PotentialAmnesiaEvidence) ToProto() *tmproto.PotentialAmnesiaEvidence {
-	voteB := e.VoteB.ToProto()
-	voteA := e.VoteA.ToProto()
-
-	tp := &tmproto.PotentialAmnesiaEvidence{
-		VoteA:       voteA,
-		VoteB:       voteB,
-		HeightStamp: e.HeightStamp,
-	}
-
-	return tp
-}
-
-// ------------------
-
-// ProofOfLockChange (POLC) proves that a node followed the consensus protocol and voted for a precommit in two
-// different rounds because the node received a majority of votes for a different block in the latter round. In cases of
-// amnesia evidence, a suspected node will need ProofOfLockChange to prove that the node did not break protocol.
-type ProofOfLockChange struct {
-	Votes  []*Vote       `json:"votes"`
-	PubKey crypto.PubKey `json:"pubkey"`
-}
-
-// MakePOLCFromVoteSet can be used when a majority of prevotes or precommits for a block is seen
-// that the node has itself not yet voted for in order to process the vote set into a proof of lock change
-func NewPOLCFromVoteSet(voteSet *VoteSet, pubKey crypto.PubKey, blockID BlockID) (*ProofOfLockChange, error) {
-	polc := newPOLCFromVoteSet(voteSet, pubKey, blockID)
-	return polc, polc.ValidateBasic()
-}
-
-func newPOLCFromVoteSet(voteSet *VoteSet, pubKey crypto.PubKey, blockID BlockID) *ProofOfLockChange {
-	if voteSet == nil {
-		return nil
-	}
-	var votes []*Vote
-	valSetSize := voteSet.Size()
-	for valIdx := int32(0); int(valIdx) < valSetSize; valIdx++ {
-		vote := voteSet.GetByIndex(valIdx)
-		if vote != nil && vote.BlockID.Equals(blockID) {
-			votes = append(votes, vote)
-		}
-	}
-	return NewPOLC(votes, pubKey)
-}
-
-// NewPOLC creates a POLC
-func NewPOLC(votes []*Vote, pubKey crypto.PubKey) *ProofOfLockChange {
-	return &ProofOfLockChange{
-		Votes:  votes,
-		PubKey: pubKey,
-	}
-}
-
-// EmptyPOLC returns an empty polc. This is used when no polc has been provided in the allocated trial period time
-// and the node now needs to move to upgrading to AmnesiaEvidence and hence uses an empty polc
-func NewEmptyPOLC() *ProofOfLockChange {
-	return &ProofOfLockChange{
-		nil,
-		nil,
-	}
-}
-
-func (e *ProofOfLockChange) Height() int64 {
-	return e.Votes[0].Height
-}
-
-// Time returns time of the latest vote.
-func (e *ProofOfLockChange) Time() time.Time {
-	latest := e.Votes[0].Timestamp
-	for _, vote := range e.Votes {
-		if vote.Timestamp.After(latest) {
-			latest = vote.Timestamp
-		}
-	}
-	return latest
-}
-
-func (e *ProofOfLockChange) Round() int32 {
-	return e.Votes[0].Round
-}
-
-func (e *ProofOfLockChange) Address() []byte {
-	return e.PubKey.Address()
-}
-
-func (e *ProofOfLockChange) BlockID() BlockID {
-	return e.Votes[0].BlockID
-}
-
-// ValidateVotes checks the polc against the validator set of that height. The function makes sure that the polc
-// contains a majority of votes and that each
-func (e *ProofOfLockChange) ValidateVotes(valSet *ValidatorSet, chainID string) error {
-	if e.IsAbsent() {
-		return errors.New("polc is empty")
-	}
-	talliedVotingPower := int64(0)
-	votingPowerNeeded := valSet.TotalVotingPower() * 2 / 3
-	for _, vote := range e.Votes {
-		exists := false
-		for _, validator := range valSet.Validators {
-			if bytes.Equal(validator.Address, vote.ValidatorAddress) {
-				exists = true
-				v := vote.ToProto()
-				if !validator.PubKey.VerifyBytes(VoteSignBytes(chainID, v), vote.Signature) {
-					return fmt.Errorf("cannot verify vote (from validator: %d) against signature: %v",
-						vote.ValidatorIndex, vote.Signature)
-				}
-
-				talliedVotingPower += validator.VotingPower
-			}
-		}
-		if !exists {
-			return fmt.Errorf("vote was not from a validator in this set: %v", vote.String())
-		}
-	}
-	if talliedVotingPower <= votingPowerNeeded {
-		return ErrNotEnoughVotingPowerSigned{
-			Got:    talliedVotingPower,
-			Needed: votingPowerNeeded + 1,
-		}
-	}
-	return nil
-}
-
-func (e *ProofOfLockChange) Equal(e2 *ProofOfLockChange) bool {
-	return bytes.Equal(e.Address(), e2.Address()) && e.Height() == e2.Height() &&
-		e.Round() == e2.Round()
-}
-
-func (e *ProofOfLockChange) ValidateBasic() error {
-	if e == nil {
-		return errors.New("empty proof of lock change")
-	}
-
-	// first check if the polc is absent / empty
-	if e.IsAbsent() {
-		return nil
-	}
-
-	if e.PubKey == nil {
-		return errors.New("missing public key")
-	}
-	// validate basic doesn't count the number of votes and their voting power, this is to be done by VerifyEvidence
-	if e.Votes == nil || len(e.Votes) == 0 {
-		return errors.New("missing votes")
-	}
-	// height, round and vote type must be the same for all votes
-	height := e.Height()
-	round := e.Round()
-	if round == 0 {
-		return errors.New("can't have a polc for the first round")
-	}
-	voteType := e.Votes[0].Type
-	for idx, vote := range e.Votes {
-		if vote == nil {
-			return fmt.Errorf("nil vote at index: %d", idx)
-		}
-
-		if err := vote.ValidateBasic(); err != nil {
-			return fmt.Errorf("invalid vote#%d: %w", idx, err)
-		}
-
-		if vote.Height != height {
-			return fmt.Errorf("invalid height for vote#%d: %d instead of %d", idx, vote.Height, height)
-		}
-
-		if vote.Round != round {
-			return fmt.Errorf("invalid round for vote#%d: %d instead of %d", idx, vote.Round, round)
-		}
-
-		if vote.Type != voteType {
-			return fmt.Errorf("invalid vote type for vote#%d: %d instead of %d", idx, vote.Type, voteType)
-		}
-
-		if !vote.BlockID.Equals(e.BlockID()) {
-			return fmt.Errorf("vote must be for the same block id: %v instead of %v", e.BlockID(), vote.BlockID)
-		}
-
-		if bytes.Equal(vote.ValidatorAddress.Bytes(), e.PubKey.Address().Bytes()) {
-			return fmt.Errorf("vote validator address cannot be the same as the public key address: %X all votes %v",
-				vote.ValidatorAddress.Bytes(), e.PubKey.Address().Bytes())
-		}
-
-		for i := idx + 1; i < len(e.Votes); i++ {
-			if bytes.Equal(vote.ValidatorAddress.Bytes(), e.Votes[i].ValidatorAddress.Bytes()) {
-				return fmt.Errorf("duplicate votes: %v", vote)
-			}
-		}
-
-	}
-	return nil
-}
-
-func (e *ProofOfLockChange) String() string {
-	if e.IsAbsent() {
-		return "Empty ProofOfLockChange"
-	}
-	return fmt.Sprintf("ProofOfLockChange {Address: %X, Height: %d, Round: %d", e.Address(), e.Height(),
-		e.Votes[0].Round)
-}
-
-// IsAbsent checks if the polc is empty
-func (e *ProofOfLockChange) IsAbsent() bool {
-	return e.Votes == nil && e.PubKey == nil
-}
-
-func (e *ProofOfLockChange) ToProto() (*tmproto.ProofOfLockChange, error) {
-	plc := new(tmproto.ProofOfLockChange)
-	vpb := make([]*tmproto.Vote, len(e.Votes))
-
-	// if absent create empty proto polc
-	if e.IsAbsent() {
-		return plc, nil
-	}
-
-	if e.Votes == nil {
-		return plc, errors.New("invalid proof of lock change (no votes), did you forget to validate?")
-	}
-	for i, v := range e.Votes {
-		pb := v.ToProto()
-		if pb != nil {
-			vpb[i] = pb
-		}
-	}
-
-	pk, err := cryptoenc.PubKeyToProto(e.PubKey)
-	if err != nil {
-		return plc, fmt.Errorf("invalid proof of lock change (err: %w), did you forget to validate?", err)
-	}
-	plc.PubKey = &pk
-	plc.Votes = vpb
-
-	return plc, nil
-}
-
-// AmnesiaEvidence is the progression of PotentialAmnesiaEvidence and is used to prove an infringement of the
-// Tendermint consensus when a validator incorrectly sends a vote in a later round without correctly changing the lock
-type AmnesiaEvidence struct {
-	*PotentialAmnesiaEvidence
-	Polc *ProofOfLockChange
-}
-
-// Height, Time, Address, and Verify, and Hash functions are all inherited by the PotentialAmnesiaEvidence struct
-var _ Evidence = &AmnesiaEvidence{}
-
-func NewAmnesiaEvidence(pe *PotentialAmnesiaEvidence, proof *ProofOfLockChange) *AmnesiaEvidence {
-	return &AmnesiaEvidence{
-		pe,
-		proof,
-	}
-}
-
-// Note: Amnesia evidence with or without a polc are considered the same
-func (e *AmnesiaEvidence) Equal(ev Evidence) bool {
-	if e2, ok := ev.(*AmnesiaEvidence); ok {
-		return e.PotentialAmnesiaEvidence.Equal(e2.PotentialAmnesiaEvidence)
-	}
-	return false
-}
-
-func (e *AmnesiaEvidence) Bytes() []byte {
-	pbe := e.ToProto()
-
-	bz, err := pbe.Marshal()
-	if err != nil {
-		panic(fmt.Errorf("converting amnesia evidence to bytes, err: %w", err))
-	}
-
-	return bz
-}
-
-func (e *AmnesiaEvidence) ValidateBasic() error {
-	if e == nil {
-		return errors.New("empty amnesia evidence")
-	}
-	if e.Polc == nil || e.PotentialAmnesiaEvidence == nil {
-		return errors.New("amnesia evidence is missing either the polc or the potential amnesia evidence")
-	}
-
-	if err := e.PotentialAmnesiaEvidence.ValidateBasic(); err != nil {
-		return fmt.Errorf("invalid potential amnesia evidence: %w", err)
-	}
-	if !e.Polc.IsAbsent() {
-		if err := e.Polc.ValidateBasic(); err != nil {
-			return fmt.Errorf("invalid proof of lock change: %w", err)
-		}
-
-		if !bytes.Equal(e.PotentialAmnesiaEvidence.Address(), e.Polc.Address()) {
-			return fmt.Errorf("validator addresses do not match (%X - %X)", e.PotentialAmnesiaEvidence.Address(),
-				e.Polc.Address())
-		}
-
-		if e.PotentialAmnesiaEvidence.Height() != e.Polc.Height() {
-			return fmt.Errorf("heights do not match (%d - %d)", e.PotentialAmnesiaEvidence.Height(),
-				e.Polc.Height())
-		}
-
-		if e.Polc.Round() <= e.VoteA.Round || e.Polc.Round() > e.VoteB.Round {
-			return fmt.Errorf("polc must be between %d and %d (inclusive)", e.VoteA.Round+1, e.VoteB.Round)
-		}
-
-		if !e.Polc.BlockID().Equals(e.PotentialAmnesiaEvidence.VoteB.BlockID) && !e.Polc.BlockID().IsZero() {
-			return fmt.Errorf("polc must be either for a nil block or for the same block as the second vote: %v != %v",
-				e.Polc.BlockID(), e.PotentialAmnesiaEvidence.VoteB.BlockID)
-		}
-
-		if e.Polc.Time().After(e.PotentialAmnesiaEvidence.VoteB.Timestamp) {
-			return fmt.Errorf("validator voted again before receiving a majority of votes for the new block: %v is after %v",
-				e.Polc.Time(), e.PotentialAmnesiaEvidence.VoteB.Timestamp)
-		}
-	}
-	return nil
-}
-
-// ViolatedConsensus assess on the basis of the AmnesiaEvidence whether the validator has violated the
-// Tendermint consensus. Evidence must be validated first (see ValidateBasic).
-// We are only interested in proving that the latter of the votes in terms of time was correctly done.
-func (e *AmnesiaEvidence) ViolatedConsensus() (bool, string) {
-	// a validator having voted cannot go back and vote on an earlier round
-	if e.PotentialAmnesiaEvidence.VoteA.Round > e.PotentialAmnesiaEvidence.VoteB.Round {
-		return true, "validator went back and voted on a previous round"
-	}
-
-	// if empty, then no proof was provided to defend the validators actions
-	if e.Polc.IsAbsent() {
-		return true, "no proof of lock was provided"
-	}
-
-	return false, ""
-}
-
-func (e *AmnesiaEvidence) String() string {
-	return fmt.Sprintf("AmnesiaEvidence{ %v, polc: %v }", e.PotentialAmnesiaEvidence, e.Polc)
-}
-
-func (e *AmnesiaEvidence) ToProto() *tmproto.AmnesiaEvidence {
-	paepb := e.PotentialAmnesiaEvidence.ToProto()
-
-	polc, err := e.Polc.ToProto()
-	if err != nil {
-		polc, _ = NewEmptyPOLC().ToProto()
-	}
-
-	return &tmproto.AmnesiaEvidence{
-		PotentialAmnesiaEvidence: paepb,
-		Polc:                     polc,
-	}
-}
-
-func ProofOfLockChangeFromProto(pb *tmproto.ProofOfLockChange) (*ProofOfLockChange, error) {
-	if pb == nil {
-		return nil, errors.New("nil proof of lock change")
-	}
-
-	plc := new(ProofOfLockChange)
-
-	// check if it is an empty polc
-	if pb.PubKey == nil && pb.Votes == nil {
-		return plc, nil
-	}
-
-	if pb.Votes == nil {
-		return nil, errors.New("proofOfLockChange: is not absent but has no votes")
-	}
-
-	vpb := make([]*Vote, len(pb.Votes))
-	for i, v := range pb.Votes {
-		vi, err := VoteFromProto(v)
-		if err != nil {
-			return nil, err
-		}
-		vpb[i] = vi
-	}
-
-	if pb.PubKey == nil {
-		return nil, errors.New("proofOfLockChange: is not absent but has nil PubKey")
-	}
-	pk, err := cryptoenc.PubKeyFromProto(*pb.PubKey)
-	if err != nil {
-		return nil, err
-	}
-
-	plc.PubKey = pk
-	plc.Votes = vpb
-
-	return plc, plc.ValidateBasic()
-}
-
-func PotentialAmnesiaEvidenceFromProto(pb *tmproto.PotentialAmnesiaEvidence) (*PotentialAmnesiaEvidence, error) {
-	voteA, err := VoteFromProto(pb.GetVoteA())
-	if err != nil {
-		return nil, err
-	}
-
-	voteB, err := VoteFromProto(pb.GetVoteB())
-	if err != nil {
-		return nil, err
-	}
-	tp := PotentialAmnesiaEvidence{
-		VoteA:       voteA,
-		VoteB:       voteB,
-		HeightStamp: pb.GetHeightStamp(),
-	}
-
-	return &tp, tp.ValidateBasic()
-}
-
-func AmnesiaEvidenceFromProto(pb *tmproto.AmnesiaEvidence) (*AmnesiaEvidence, error) {
-	if pb == nil {
-		return nil, errors.New("nil amnesia evidence")
-	}
-
-	pae, err := PotentialAmnesiaEvidenceFromProto(pb.PotentialAmnesiaEvidence)
-	if err != nil {
-		return nil, fmt.Errorf("decoding to amnesia evidence, err: %w", err)
-	}
-	polc, err := ProofOfLockChangeFromProto(pb.Polc)
-	if err != nil {
-		return nil, fmt.Errorf("decoding to amnesia evidence, err: %w", err)
-	}
-
-	tp := &AmnesiaEvidence{
-		PotentialAmnesiaEvidence: pae,
-		Polc:                     polc,
-	}
-
-	return tp, tp.ValidateBasic()
-}
-
-//--------------------------------------------------
-
-// EvidenceList is a list of Evidence. Evidences is not a word.
-type EvidenceList []Evidence
-
-// Hash returns the simple merkle root hash of the EvidenceList.
-func (evl EvidenceList) Hash() []byte {
-	// These allocations are required because Evidence is not of type Bytes, and
-	// golang slices can't be typed cast. This shouldn't be a performance problem since
-	// the Evidence size is capped.
-	evidenceBzs := make([][]byte, len(evl))
-	for i := 0; i < len(evl); i++ {
-		evidenceBzs[i] = evl[i].Bytes()
-	}
-	return merkle.HashFromByteSlices(evidenceBzs)
-}
-
-func (evl EvidenceList) String() string {
-	s := ""
-	for _, e := range evl {
-		s += fmt.Sprintf("%s\t\t", e)
-	}
-	return s
-}
-
-// Has returns true if the evidence is in the EvidenceList.
-func (evl EvidenceList) Has(evidence Evidence) bool {
-	for _, ev := range evl {
-		if ev.Equal(evidence) {
-			return true
-		}
-	}
-	return false
-}
-
-//-------------------------------------------- MOCKING --------------------------------------
-
-// unstable - use only for testing
-
-// assumes the round to be 0 and the validator index to be 0
-func NewMockDuplicateVoteEvidence(height int64, time time.Time, chainID string) *DuplicateVoteEvidence {
-	val := NewMockPV()
-	return NewMockDuplicateVoteEvidenceWithValidator(height, time, val, chainID)
-}
-
-func NewMockDuplicateVoteEvidenceWithValidator(height int64, time time.Time,
-	pv PrivValidator, chainID string) *DuplicateVoteEvidence {
-	pubKey, _ := pv.GetPubKey()
-	voteA := makeMockVote(height, 0, 0, pubKey.Address(), randBlockID(), time)
-	vA := voteA.ToProto()
-	_ = pv.SignVote(chainID, vA)
-	voteA.Signature = vA.Signature
-	voteB := makeMockVote(height, 0, 0, pubKey.Address(), randBlockID(), time)
-	vB := voteB.ToProto()
-	_ = pv.SignVote(chainID, vB)
-	voteB.Signature = vB.Signature
-	return NewDuplicateVoteEvidence(voteA, voteB)
-
-}
-
-=======
->>>>>>> 3359e0bf
 func makeMockVote(height int64, round, index int32, addr Address,
 	blockID BlockID, time time.Time) *Vote {
 	return &Vote{
