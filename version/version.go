--- conflicted
+++ resolved
@@ -1,12 +1,7 @@
 package version
 
 const Maj = "0"
-<<<<<<< HEAD
-const Min = "7" // abci useability (protobuf, unix); optimizations; broadcast_tx_commit
-const Fix = "3" // fixes to event safety, mempool deadlock, hvs race, replay non-empty blocks
-=======
 const Min = "7" // tmsp useability (protobuf, unix); optimizations; broadcast_tx_commit
 const Fix = "4" // --pex flag and less restricted /dial_seeds
->>>>>>> c3a3cc76
 
 const Version = Maj + "." + Min + "." + Fix