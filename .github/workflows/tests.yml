name: Tests
# Tests runs different tests (test_abci_apps, test_abci_cli, test_apps)
# This workflow runs on every push to master or release branch and  every pull requests
# All jobs will pass without running if no *{.go, .mod, .sum} files have been modified
on:
  pull_request:
  push:
    branches:
      - master
      - release/**

jobs:
  cleanup-runs:
    runs-on: ubuntu-latest
    steps:
      - uses: rokroskar/workflow-run-cleanup-action@master
        env:
          GITHUB_TOKEN: "${{ secrets.GITHUB_TOKEN }}"
    if: "!startsWith(github.ref, 'refs/tags/') && github.ref != 'refs/heads/master'"

  build:
    name: Build
    runs-on: ubuntu-latest
    timeout-minutes: 5
    steps:
      - uses: actions/setup-go@v2
        with:
          go-version: "1.15"
      - uses: actions/checkout@v2
      - uses: technote-space/get-diff-action@v4
        with:
          PATTERNS: |
            **/**.go
            go.mod
            go.sum
<<<<<<< HEAD
      - name: Set GOBIN
        run: |
          echo "::add-path::$(go env GOPATH)/bin"
      - name: install
        run: make install install_abci
        if: "env.GIT_DIFF != ''"
      - uses: actions/cache@v2.1.2
=======
      - name: install
        run: make install install_abci
        if: "env.GIT_DIFF != ''"
      - uses: actions/cache@v2.1.3
>>>>>>> 1547a7e6
        with:
          path: ~/go/pkg/mod
          key: ${{ runner.os }}-go-${{ hashFiles('**/go.sum') }}
          restore-keys: |
            ${{ runner.os }}-go-
        if: env.GIT_DIFF
      # Cache binaries for use by other jobs
<<<<<<< HEAD
      - uses: actions/cache@v2.1.2
=======
      - uses: actions/cache@v2.1.3
>>>>>>> 1547a7e6
        with:
          path: ~/go/bin
          key: ${{ runner.os }}-${{ github.sha }}-tm-binary
        if: env.GIT_DIFF

  test_abci_apps:
    runs-on: ubuntu-latest
    needs: build
    timeout-minutes: 5
    steps:
      - uses: actions/setup-go@v2
        with:
          go-version: "1.15"
      - uses: actions/checkout@v2
      - uses: technote-space/get-diff-action@v4
        with:
          PATTERNS: |
            **/**.go
            go.mod
            go.sum
<<<<<<< HEAD
      - name: Set GOBIN
        run: |
          echo "::add-path::$(go env GOPATH)/bin"
      - uses: actions/cache@v2.1.2
=======
      - uses: actions/cache@v2.1.3
>>>>>>> 1547a7e6
        with:
          path: ~/go/pkg/mod
          key: ${{ runner.os }}-go-${{ hashFiles('**/go.sum') }}
          restore-keys: |
            ${{ runner.os }}-go-
        if: env.GIT_DIFF
<<<<<<< HEAD
      - uses: actions/cache@v2.1.2
=======
      - uses: actions/cache@v2.1.3
>>>>>>> 1547a7e6
        with:
          path: ~/go/bin
          key: ${{ runner.os }}-${{ github.sha }}-tm-binary
        if: env.GIT_DIFF
      - name: test_abci_apps
        run: abci/tests/test_app/test.sh
        shell: bash
        if: env.GIT_DIFF

  test_abci_cli:
    runs-on: ubuntu-latest
    needs: build
    timeout-minutes: 5
    steps:
      - uses: actions/setup-go@v2
        with:
          go-version: "1.15"
      - uses: actions/checkout@v2
      - uses: technote-space/get-diff-action@v4
        with:
          PATTERNS: |
            **/**.go
            go.mod
            go.sum
<<<<<<< HEAD
      - name: Set GOBIN
        run: |
          echo "::add-path::$(go env GOPATH)/bin"
      - uses: actions/cache@v2.1.2
=======
      - uses: actions/cache@v2.1.3
>>>>>>> 1547a7e6
        with:
          path: ~/go/pkg/mod
          key: ${{ runner.os }}-go-${{ hashFiles('**/go.sum') }}
          restore-keys: |
            ${{ runner.os }}-go-
        if: env.GIT_DIFF
<<<<<<< HEAD
      - uses: actions/cache@v2.1.2
=======
      - uses: actions/cache@v2.1.3
>>>>>>> 1547a7e6
        with:
          path: ~/go/bin
          key: ${{ runner.os }}-${{ github.sha }}-tm-binary
        if: env.GIT_DIFF
      - run: abci/tests/test_cli/test.sh
        shell: bash
        if: env.GIT_DIFF

  test_apps:
    runs-on: ubuntu-latest
    needs: build
    timeout-minutes: 5
    steps:
      - uses: actions/setup-go@v2
        with:
          go-version: "1.15"
      - uses: actions/checkout@v2
      - uses: technote-space/get-diff-action@v4
        with:
          PATTERNS: |
            **/**.go
            go.mod
            go.sum
<<<<<<< HEAD
      - name: Set GOBIN
        run: |
          echo "::add-path::$(go env GOPATH)/bin"
      - uses: actions/cache@v2.1.2
=======
      - uses: actions/cache@v2.1.3
>>>>>>> 1547a7e6
        with:
          path: ~/go/pkg/mod
          key: ${{ runner.os }}-go-${{ hashFiles('**/go.sum') }}
          restore-keys: |
            ${{ runner.os }}-go-
        if: env.GIT_DIFF
<<<<<<< HEAD
      - uses: actions/cache@v2.1.2
=======
      - uses: actions/cache@v2.1.3
>>>>>>> 1547a7e6
        with:
          path: ~/go/bin
          key: ${{ runner.os }}-${{ github.sha }}-tm-binary
        if: env.GIT_DIFF
      - name: test_apps
        run: test/app/test.sh
        shell: bash
        if: env.GIT_DIFF<|MERGE_RESOLUTION|>--- conflicted
+++ resolved
@@ -33,20 +33,10 @@
             **/**.go
             go.mod
             go.sum
-<<<<<<< HEAD
-      - name: Set GOBIN
-        run: |
-          echo "::add-path::$(go env GOPATH)/bin"
-      - name: install
-        run: make install install_abci
-        if: "env.GIT_DIFF != ''"
-      - uses: actions/cache@v2.1.2
-=======
       - name: install
         run: make install install_abci
         if: "env.GIT_DIFF != ''"
       - uses: actions/cache@v2.1.3
->>>>>>> 1547a7e6
         with:
           path: ~/go/pkg/mod
           key: ${{ runner.os }}-go-${{ hashFiles('**/go.sum') }}
@@ -54,11 +44,7 @@
             ${{ runner.os }}-go-
         if: env.GIT_DIFF
       # Cache binaries for use by other jobs
-<<<<<<< HEAD
-      - uses: actions/cache@v2.1.2
-=======
       - uses: actions/cache@v2.1.3
->>>>>>> 1547a7e6
         with:
           path: ~/go/bin
           key: ${{ runner.os }}-${{ github.sha }}-tm-binary
@@ -79,25 +65,14 @@
             **/**.go
             go.mod
             go.sum
-<<<<<<< HEAD
-      - name: Set GOBIN
-        run: |
-          echo "::add-path::$(go env GOPATH)/bin"
-      - uses: actions/cache@v2.1.2
-=======
       - uses: actions/cache@v2.1.3
->>>>>>> 1547a7e6
         with:
           path: ~/go/pkg/mod
           key: ${{ runner.os }}-go-${{ hashFiles('**/go.sum') }}
           restore-keys: |
             ${{ runner.os }}-go-
         if: env.GIT_DIFF
-<<<<<<< HEAD
-      - uses: actions/cache@v2.1.2
-=======
       - uses: actions/cache@v2.1.3
->>>>>>> 1547a7e6
         with:
           path: ~/go/bin
           key: ${{ runner.os }}-${{ github.sha }}-tm-binary
@@ -122,25 +97,14 @@
             **/**.go
             go.mod
             go.sum
-<<<<<<< HEAD
-      - name: Set GOBIN
-        run: |
-          echo "::add-path::$(go env GOPATH)/bin"
-      - uses: actions/cache@v2.1.2
-=======
       - uses: actions/cache@v2.1.3
->>>>>>> 1547a7e6
         with:
           path: ~/go/pkg/mod
           key: ${{ runner.os }}-go-${{ hashFiles('**/go.sum') }}
           restore-keys: |
             ${{ runner.os }}-go-
         if: env.GIT_DIFF
-<<<<<<< HEAD
-      - uses: actions/cache@v2.1.2
-=======
       - uses: actions/cache@v2.1.3
->>>>>>> 1547a7e6
         with:
           path: ~/go/bin
           key: ${{ runner.os }}-${{ github.sha }}-tm-binary
@@ -164,25 +128,14 @@
             **/**.go
             go.mod
             go.sum
-<<<<<<< HEAD
-      - name: Set GOBIN
-        run: |
-          echo "::add-path::$(go env GOPATH)/bin"
-      - uses: actions/cache@v2.1.2
-=======
       - uses: actions/cache@v2.1.3
->>>>>>> 1547a7e6
         with:
           path: ~/go/pkg/mod
           key: ${{ runner.os }}-go-${{ hashFiles('**/go.sum') }}
           restore-keys: |
             ${{ runner.os }}-go-
         if: env.GIT_DIFF
-<<<<<<< HEAD
-      - uses: actions/cache@v2.1.2
-=======
       - uses: actions/cache@v2.1.3
->>>>>>> 1547a7e6
         with:
           path: ~/go/bin
           key: ${{ runner.os }}-${{ github.sha }}-tm-binary
